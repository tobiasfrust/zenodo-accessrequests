# -*- coding: utf-8 -*-
#
# This file is part of Zenodo.
# Copyright (C) 2015, 2016 CERN.
#
# Zenodo is free software; you can redistribute it
# and/or modify it under the terms of the GNU General Public License as
# published by the Free Software Foundation; either version 2 of the
# License, or (at your option) any later version.
#
# Zenodo is distributed in the hope that it will be
# useful, but WITHOUT ANY WARRANTY; without even the implied warranty of
# MERCHANTABILITY or FITNESS FOR A PARTICULAR PURPOSE.  See the GNU
# General Public License for more details.
#
# You should have received a copy of the GNU General Public License
# along with Zenodo; if not, write to the
# Free Software Foundation, Inc., 59 Temple Place, Suite 330, Boston,
# MA 02111-1307, USA.
#
# In applying this license, CERN does not
# waive the privileges and immunities granted to it by virtue of its status
# as an Intergovernmental Organization or submit itself to any jurisdiction.

"""Zenodo module for providing access request feature."""

import os

from setuptools import find_packages, setup

readme = open('README.rst').read()
history = open('CHANGES.rst').read()

tests_require = [
    'check-manifest>=0.35',
    'coverage>=4.0',
<<<<<<< HEAD
    'invenio-records-ui>=1.0.0a8',
    'isort>=4.3.0',
=======
    'invenio-records-ui>=1.0.1',
    'isort>=4.3.4',
>>>>>>> 81666517
    'mock>=1.3.0',
    'pydocstyle>=2.0.0',
    'pytest-cache>=1.0',
    'pytest-cov>=2.5.1',
    'pytest-pep8>=1.0.6',
    'pytest>=3.7.0',
]

extras_require = {
    'docs': [
        'Sphinx>=1.5,<1.6',
    ],
    'tests': tests_require,
}

extras_require['all'] = []
for reqs in extras_require.values():
    extras_require['all'].extend(reqs)

setup_requires = [
    'Babel>=1.3',
    'pytest-runner>=2.6.2',
]

install_requires = [
    'blinker>=1.4',
    'Flask-BabelEx>=0.9.2',
    'Flask-Breadcrumbs>=0.4.0',
    'Flask>=1.0.2',
    'invenio-access>=1.0.0a11',
    'invenio-accounts>=1.0.0b1',
    'invenio-db>=1.0.0b3',
    'invenio-files-rest>=1.0.0a14',
    'invenio-formatter>=1.0.0a2',
    'invenio-i18n>=1.0.0b1',
    'invenio-mail>=1.0.0a5',
    'invenio-pidstore>=1.0.0b1',
    'invenio-records>=1.0.0b1',
    'itsdangerous>=1.1.0',
    'WTForms>=2.0',
]

packages = find_packages()


# Get the version string. Cannot be done with import!
g = {}
with open(os.path.join('zenodo_accessrequests', 'version.py'), 'rt') as fp:
    exec(fp.read(), g)
    version = g['__version__']

setup(
    name='zenodo-accessrequests',
    version=version,
    description=__doc__,
    long_description=readme + '\n\n' + history,
    keywords='invenio TODO',
    license='GPLv2',
    author='CERN',
    author_email='info@zenodo.org',
    url='https://github.com/zenodo/zenodo-accessrequests',
    packages=packages,
    zip_safe=False,
    include_package_data=True,
    platforms='any',
    entry_points={
        'invenio_admin.views': [
            'accessrequest_adminview = '
            'zenodo_accessrequests.admin:accessrequest_adminview',
            'secretlinks_adminview = '
            'zenodo_accessrequests.admin:secretlinks_adminview',
        ],
        'invenio_base.apps': [
            'zenodo_accessrequests = '
            'zenodo_accessrequests:ZenodoAccessRequests',
        ],
        'invenio_base.blueprints': [
            'zenodo_accessrequests_requests = '
            'zenodo_accessrequests.views.requests:blueprint',
            'zenodo_accessrequests_settings = '
            'zenodo_accessrequests.views.settings:blueprint',
        ],
        'invenio_db.models': [
            'zenodo_accessrequests = zenodo_accessrequests.models',
        ],
        'invenio_i18n.translations': [
            'messages = zenodo_accessrequests'
        ],
    },
    extras_require=extras_require,
    install_requires=install_requires,
    setup_requires=setup_requires,
    tests_require=tests_require,
    classifiers=[
        'Environment :: Web Environment',
        'Intended Audience :: Developers',
        'License :: OSI Approved :: GNU General Public License v2 (GPLv2)',
        'Operating System :: OS Independent',
        'Programming Language :: Python',
        'Topic :: Internet :: WWW/HTTP :: Dynamic Content',
        'Topic :: Software Development :: Libraries :: Python Modules',
        'Programming Language :: Python :: 2',
        'Programming Language :: Python :: 2.7',
        'Programming Language :: Python :: 3',
        'Programming Language :: Python :: 3.5',
        'Development Status :: 3 - Alpha',
    ],
)<|MERGE_RESOLUTION|>--- conflicted
+++ resolved
@@ -34,13 +34,8 @@
 tests_require = [
     'check-manifest>=0.35',
     'coverage>=4.0',
-<<<<<<< HEAD
-    'invenio-records-ui>=1.0.0a8',
-    'isort>=4.3.0',
-=======
     'invenio-records-ui>=1.0.1',
     'isort>=4.3.4',
->>>>>>> 81666517
     'mock>=1.3.0',
     'pydocstyle>=2.0.0',
     'pytest-cache>=1.0',
